--- conflicted
+++ resolved
@@ -254,11 +254,7 @@
                 self._attrs[k] = _set[k]
         if len(_pos) > 1:
             for i in range(0, len(_pos), 2):
-<<<<<<< HEAD
-                self._attrs[_pos[i]] = _pos[i+1]
-=======
                 self._attrs[_pos[i]] = _pos[i + 1]
->>>>>>> 17911881
         elif len(_pos) == 1:
             return self._attrs[_pos[0]]
         elif len(_pos) == 0:
