--- conflicted
+++ resolved
@@ -5,33 +5,6 @@
 
 
 class AsyncChannel:
-<<<<<<< HEAD
-	# yes, i believe this is just Queue ... i was new to python and couldn't find it
-
-	def __init__(self, buffer_size=1):
-		self.buffer = []
-		self.max_items = buffer_size
-		self.lock = Lock()
-		self.not_empty = Condition(self.lock)
-		self.not_full = Condition(self.lock)
-
-	def get(self):
-		self.lock.acquire()
-		while len (self.buffer) == 0:
-			self.not_empty.wait()
-		val = self.buffer.pop(0)
-		self.not_full.notifyAll()
-		self.lock.release()
-		return val
-
-	def put(self, val):
-		self.lock.acquire()
-		while len (self.buffer) == self.max_items:
-			self.not_full.wait()
-		self.buffer.append(val)
-		self.not_empty.notifyAll()
-		self.lock.release()
-=======
     # yes, i believe this is just Queue ... i was new to python and couldn't find it
 
     def __init__(self, buffer_size=1):
@@ -58,7 +31,6 @@
         self.not_empty.notifyAll()
         self.lock.release()
 
->>>>>>> 17911881
 
 class ForeignException:
     def __init__(self, exc_type, exc_value, exc_traceback):
@@ -108,59 +80,7 @@
             else:
                 yield v
 
-<<<<<<< HEAD
-	def __init__(self, exc_type, exc_value, exc_traceback):
-		self.exc_type = exc_type
-		self.exc_value = exc_value
-		self.exc_traceback = exc_traceback
-
-	def re_raise(self):
-		raise self.exc_type(self.exc_value, self.exc_traceback)
-
-def ForeignException_extract():
-	(exc_type, exc_value, exc_traceback) = sys.exc_info()
-	return ForeignException(exc_type, exc_value, exc_traceback)
-
-def threaded_generator (producer, buffer_size=1):
-	# the producer function will be invoked with a single argument, a "produce" function.
-	# the producer may pass an object to this "produce" function any number of times before
-	# returning.  the values thus passed will, in turn, be produced by the generator which
-	# is the return value of threaded_generator().
-	#
-	# this provides a sort of coroutine facility, because python's generators can't do that:
-	# they can only yield values from the bottom of the call stack.  sometimes you need to
-	# keep control context between producing values.
-
-	t = None
-	chan = AsyncChannel(buffer_size)
-
-	def produce(val):
-		chan.put(val)
-
-	def main():
-		try:
-			producer(produce)
-			chan.put(StopIteration())
-		except:
-			chan.put(ForeignException_extract())
-
-	def generator():
-		while True:
-			v = chan.get()
-			if isinstance(v, StopIteration):
-				break
-			if isinstance(v, ForeignException):
-				v.re_raise()
-			else:
-				yield v
-
-	t = Thread(target=main)
-	t.setDaemon(True)
-	t.start()
-	return generator()
-=======
     t = Thread(target=main)
     t.setDaemon(True)
     t.start()
-    return generator()
->>>>>>> 17911881
+    return generator()