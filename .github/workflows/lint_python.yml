--- conflicted
+++ resolved
@@ -6,30 +6,16 @@
 jobs:
   lint_python:
     runs-on: ubuntu-latest
-    # strategy:
-    #  matrix:
-    #    os: [ubuntu-latest, macos-latest, windows-latest]
-    #    python-version: [2.7, 3.5, 3.6, 3.7, 3.8]  # , pypy3]
     steps:
       - uses: actions/checkout@v2
       - uses: actions/setup-python@v2
       - run: pip install black codespell flake8 isort pytest
       - run: black --check . || true
-      # - run: black --diff . || true
-      # - if: matrix.python-version >= 3.6
-      #  run: |
-      #    pip install black
-      #    black --check .
       - run: codespell --quiet-level=2 || true  # --ignore-words-list="" --skip=""
       - run: flake8 . --count --select=E9,F63,F7,F82 --show-source --statistics
-<<<<<<< HEAD
       - run: isort --profile black . || true
       - run: pip install -r requirements.txt
       - run: pip list --outdated
       - run: pip install -e .  # https://docs.pytest.org/en/stable/goodpractices.html
       - run: pytest .
-=======
-      - run: isort --recursive . || true
-      - run: pip install -r requirements.txt || true
->>>>>>> ca87b70e
       - run: pytest --doctest-modules . || true