# Byte-compiled / optimized / DLL files
__pycache__/
*.py[cod]
*$py.class

# C extensions
*.so

# Distribution / packaging
.Python
env/
build/
develop-eggs/
dist/
downloads/
eggs/
.eggs/
lib/
lib64/
parts/
sdist/
var/
wheels/
*.egg-info/
.installed.cfg
*.egg

# PyInstaller
#  Usually these files are written by a python script from a template
#  before PyInstaller builds the exe, so as to inject date/other infos into it.
*.manifest
*.spec

# Installer logs
pip-log.txt
pip-delete-this-directory.txt

# Unit test / coverage reports
htmlcov/
.tox/
.coverage
.coverage.*
.cache
nosetests.xml
coverage.xml
*.cover
.hypothesis/

# Translations
*.mo
*.pot

# Django stuff:
*.log
local_settings.py

# Flask stuff:
instance/
.webassets-cache

# Scrapy stuff:
.scrapy

# Sphinx documentation
docs/_build/

# PyBuilder
target/

# Jupyter Notebook
.ipynb_checkpoints

# pyenv
.python-version

# celery beat schedule file
celerybeat-schedule

# SageMath parsed files
*.sage.py

# dotenv
.env

# virtualenv
.venv
venv/
ENV/

# Spyder project settings
.spyderproject
.spyproject

# Rope project settings
.ropeproject

# mkdocs documentation
/site

# mypy
.mypy_cache/
<<<<<<< HEAD
=======
*.ndjson
*.ipynb
*.csv
>>>>>>> ca48e60a
data/<|MERGE_RESOLUTION|>--- conflicted
+++ resolved
@@ -99,10 +99,7 @@
 
 # mypy
 .mypy_cache/
-<<<<<<< HEAD
-=======
 *.ndjson
 *.ipynb
 *.csv
->>>>>>> ca48e60a
 data/