--- conflicted
+++ resolved
@@ -103,12 +103,6 @@
             result = r.json()
         except:
             result = {}
-<<<<<<< HEAD
-            error_summary = re.search(r'<h2>(.*)</h2>', r.content.decode()).group(1)
-            print("UNEXPECTED ERROR %s; [%s] WRITTEN TO: debug_%s.html" % (r.status_code, error_summary, count))
-            with open('debug_%s.html' % count, 'w') as debug_out:
-                debug_out.write(r.content.decode())
-=======
             if r.status_code < 500:
                 error_summary = re.search(r'<h2>(.*)</h2>', r.content.decode()).group(1)
             else:
@@ -116,7 +110,6 @@
             # Write error log
             error_log = log_error(r)
             print("UNEXPECTED ERROR %s; [%s] WRITTEN TO: %s" % (r.status_code, error_summary, error_log))
->>>>>>> ca87b70e
             # Skip this record and move to the next
             # FIXME: this fails if there are 2 errors in a row :(
             if length == 5:
