--- conflicted
+++ resolved
@@ -1,8 +1,5 @@
 from __future__ import print_function
-<<<<<<< HEAD
-=======
-
->>>>>>> 17911881
+
 # Import simplejson for Python 2 else json for Python 3
 try:
     import urllib2
@@ -41,11 +38,7 @@
 
 
 def LOG(level, msg):
-<<<<<<< HEAD
-    print("%s: %s" % (level, msg.encode('utf-8')), file=sys.stderr)
-=======
     print("%s: %s" % (level, msg.encode("utf-8")), file=sys.stderr)
->>>>>>> 17911881
 
 
 def ensureUtf(s):
